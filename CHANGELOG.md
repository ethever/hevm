--- conflicted
+++ resolved
@@ -5,7 +5,6 @@
 The format is based on [Keep a Changelog](https://keepachangelog.com/en/1.0.0/),
 and this project adheres to [Semantic Versioning](https://semver.org/spec/v2.0.0.html).
 
-<<<<<<< HEAD
 ## Unreleased
 
 ### Changed
@@ -18,13 +17,10 @@
 `hevm dapp-test` has been replaced with `hevm test --project-type DappTools`.
 
 `hevm test` no longer supports parsing solidity output in the combined json format.
-=======
-## unreleased
 
 ### Fixed
 
 - The `prank` cheatcode now transfers value from the correct address
->>>>>>> 8c268ea7
 
 ## [0.50.4] - 2023-03-17
 
