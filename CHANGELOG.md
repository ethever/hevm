--- conflicted
+++ resolved
@@ -10,12 +10,9 @@
 ## Fixed
 
 - CopySlice wraparound issue especially during CopyCallBytesToMemory
-<<<<<<< HEAD
 - Contracts deployed during symbolic execution are created with an empty storage (instead of abstract in previous versions)
-=======
 - EVM.Solidity.toCode to include contractName in error string
 - Better cex reconstruction in cases where branches do not refer to all input variables in calldata
->>>>>>> b234df0e
 
 ## Changed
 
