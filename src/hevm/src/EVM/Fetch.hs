{-# Language GADTs #-}
{-# Language DataKinds #-}

module EVM.Fetch where

import Prelude hiding (Word)

import EVM.ABI
import EVM.Types    (Addr, W256, hexText, Expr(Lit, LitByte), Expr(..), Prop(..), (.&&), (.==), (./=))
import EVM.SMT
import EVM          (EVM, Contract, Block, initialContract, nonce, balance, external)
import qualified EVM.FeeSchedule as FeeSchedule

import qualified EVM

import Control.Lens hiding ((.=))
import Control.Monad.Trans.Maybe
import Data.Aeson hiding (Error)
import Data.Aeson.Lens
import qualified Data.ByteString as BS
import Data.Text (Text, unpack, pack)
import Data.Maybe (fromMaybe)
import Data.List (foldl')
import qualified Data.Text as T

import qualified Data.Vector as RegularVector
import Network.Wreq
import Network.Wreq.Session (Session)
import System.Process

import qualified Network.Wreq.Session as Session

-- | Abstract representation of an RPC fetch request
data RpcQuery a where
  QueryCode    :: Addr         -> RpcQuery BS.ByteString
  QueryBlock   ::                 RpcQuery Block
  QueryBalance :: Addr         -> RpcQuery W256
  QueryNonce   :: Addr         -> RpcQuery W256
  QuerySlot    :: Addr -> W256 -> RpcQuery W256
  QueryChainId ::                 RpcQuery W256

data BlockNumber = Latest | BlockNumber W256

deriving instance Show (RpcQuery a)

rpc :: String -> [Value] -> Value
rpc method args = object
  [ "jsonrpc" .= ("2.0" :: String)
  , "id"      .= Number 1
  , "method"  .= method
  , "params"  .= args
  ]

class ToRPC a where
  toRPC :: a -> Value

instance ToRPC Addr where
  toRPC = String . pack . show

instance ToRPC W256 where
  toRPC = String . pack . show

instance ToRPC Bool where
  toRPC = Bool

instance ToRPC BlockNumber where
  toRPC Latest          = String "latest"
  toRPC (EVM.Fetch.BlockNumber n) = String . pack $ show n

readText :: Read a => Text -> a
readText = read . unpack

fetchQuery
  :: Show a
  => BlockNumber
  -> (Value -> IO (Maybe Value))
  -> RpcQuery a
  -> IO (Maybe a)
fetchQuery n f q = do
  x <- case q of
    QueryCode addr -> do
        m <- f (rpc "eth_getCode" [toRPC addr, toRPC n])
        return $ hexText . view _String <$> m
    QueryNonce addr -> do
        m <- f (rpc "eth_getTransactionCount" [toRPC addr, toRPC n])
        return $ readText . view _String <$> m
    QueryBlock -> do
      m <- f (rpc "eth_getBlockByNumber" [toRPC n, toRPC False])
      return $ m >>= parseBlock
    QueryBalance addr -> do
        m <- f (rpc "eth_getBalance" [toRPC addr, toRPC n])
        return $ readText . view _String <$> m
    QuerySlot addr slot -> do
        m <- f (rpc "eth_getStorageAt" [toRPC addr, toRPC slot, toRPC n])
        return $ readText . view _String <$> m
    QueryChainId -> do
        m <- f (rpc "eth_chainId" [toRPC n])
        return $ readText . view _String <$> m
  return x


parseBlock :: (AsValue s, Show s) => s -> Maybe EVM.Block
parseBlock j = do
  coinbase   <- readText <$> j ^? key "miner" . _String
  timestamp  <- Lit . readText <$> j ^? key "timestamp" . _String
  number     <- readText <$> j ^? key "number" . _String
  difficulty <- readText <$> j ^? key "difficulty" . _String
  gasLimit   <- readText <$> j ^? key "gasLimit" . _String
  let baseFee = readText <$> j ^? key "baseFeePerGas" . _String
  -- default codesize, default gas limit, default feescedule
  return $ EVM.Block coinbase timestamp number difficulty gasLimit (fromMaybe 0 baseFee) 0xffffffff FeeSchedule.berlin

fetchWithSession :: Text -> Session -> Value -> IO (Maybe Value)
fetchWithSession url sess x = do
  r <- asValue =<< Session.post sess (unpack url) x
  return (r ^? responseBody . key "result")

fetchContractWithSession
  :: BlockNumber -> Text -> Addr -> Session -> IO (Maybe Contract)
fetchContractWithSession n url addr sess = runMaybeT $ do
  let
    fetch :: Show a => RpcQuery a -> IO (Maybe a)
    fetch = fetchQuery n (fetchWithSession url sess)

  theCode    <- MaybeT $ fetch (QueryCode addr)
  theNonce   <- MaybeT $ fetch (QueryNonce addr)
  theBalance <- MaybeT $ fetch (QueryBalance addr)

  return $
    initialContract (EVM.RuntimeCode (fmap LitByte $ BS.unpack theCode))
      & set nonce    theNonce
      & set balance  theBalance
      & set external True

fetchSlotWithSession
  :: BlockNumber -> Text -> Session -> Addr -> W256 -> IO (Maybe W256)
fetchSlotWithSession n url sess addr slot =
  fetchQuery n (fetchWithSession url sess) (QuerySlot addr slot)

fetchBlockWithSession
  :: BlockNumber -> Text -> Session -> IO (Maybe Block)
fetchBlockWithSession n url sess =
  fetchQuery n (fetchWithSession url sess) QueryBlock

fetchBlockFrom :: BlockNumber -> Text -> IO (Maybe Block)
fetchBlockFrom n url =
  Session.withAPISession
    (fetchBlockWithSession n url)

fetchContractFrom :: BlockNumber -> Text -> Addr -> IO (Maybe Contract)
fetchContractFrom n url addr =
  Session.withAPISession
    (fetchContractWithSession n url addr)

fetchSlotFrom :: BlockNumber -> Text -> Addr -> W256 -> IO (Maybe W256)
fetchSlotFrom n url addr slot =
  Session.withAPISession
    (\s -> fetchSlotWithSession n url s addr slot)

http :: SolverGroup -> BlockNumber -> Text -> Fetcher
http s n url = oracle s (Just (n, url))

zero :: Fetcher
zero = undefined

-- smtsolving + (http or zero)
oracle :: SolverGroup -> Maybe (BlockNumber, Text) -> Fetcher
oracle solvers info q = do
  case q of
    EVM.PleaseDoFFI vals continue -> case vals of
       cmd : args -> do
          (_, stdout', _) <- readProcessWithExitCode cmd args ""
          pure . continue . encodeAbiValue $
            AbiTuple (RegularVector.fromList [ AbiBytesDynamic . hexText . pack $ stdout'])
       _ -> error (show vals)

    EVM.PleaseAskSMT branchcondition pathconditions continue -> do
         let pathconds = foldl' PAnd (PBool True) pathconditions
         -- Is is possible to satisfy the condition?
         continue <$> checkBranch solvers (branchcondition ./= (Lit 0)) pathconds

    -- if we are using a symbolic storage model,
    -- we generate a new array to the fetched contract here
    EVM.PleaseFetchContract addr continue -> do
      contract <- case info of
                    Nothing -> return $ Just $ initialContract (EVM.RuntimeCode mempty)
                    Just (n, url) -> fetchContractFrom n url addr
      case contract of
        Just x -> return $ continue x
        Nothing -> error ("oracle error: " ++ show q)

    --EVM.PleaseMakeUnique val pathconditions continue ->
          --case smtstate of
            --Nothing -> return $ continue Multiple
            --Just state -> flip runReaderT state $ SBV.runQueryT $ do
              --constrain $ sAnd $ pathconditions <> [val .== val] -- dummy proposition just to make sure `val` is defined when we do `getValue` later.
              --checkSat >>= \case
                --Sat -> do
                  --val' <- getValue val
                  --s    <- checksat (val ./= literal val')
                  --case s of
                    --Unsat -> pure $ continue $ Unique val'
                    --_ -> pure $ continue Multiple
                --Unsat -> pure $ continue InconsistentU
                --Unk -> pure $ continue TimeoutU
                --DSat _ -> error "unexpected DSAT"


    EVM.PleaseFetchSlot addr slot continue ->
      case info of
        Nothing -> return (continue 0)
        Just (n, url) ->
         fetchSlotFrom n url addr (fromIntegral slot) >>= \case
           Just x  -> return (continue x)
           Nothing ->
             error ("oracle error: " ++ show q)

type Fetcher = EVM.Query -> IO (EVM ())

-- | Checks which branches are satisfiable, checking the pathconditions for consistency
-- if the third argument is true.
-- When in debug mode, we do not want to be able to navigate to dead paths,
-- but for normal execution paths with inconsistent pathconditions
-- will be pruned anyway.
checkBranch :: SolverGroup -> Prop -> Prop -> IO EVM.BranchCondition
checkBranch solvers branchcondition pathconditions = do
<<<<<<< HEAD
  checkSat' solvers (assertProps [(branchcondition .&& pathconditions)], []) >>= \case
=======
  checkSat' solvers (assertProp (branchcondition .&& pathconditions)) >>= \case
>>>>>>> c206337e
     -- the condition is unsatisfiable
     Unsat -> -- if pathconditions are consistent then the condition must be false
            return $ EVM.Case False
     -- Sat means its possible for condition to hold
     Sat _ -> -- is its negation also possible?
<<<<<<< HEAD
            checkSat' solvers (assertProps [(pathconditions .&& (PNeg branchcondition))], []) >>= \case
=======
            checkSat' solvers (assertProp (pathconditions .&& (PNeg branchcondition))) >>= \case
>>>>>>> c206337e
               -- No. The condition must hold
               Unsat -> return $ EVM.Case True
               -- Yes. Both branches possible
               Sat _ -> return EVM.Unknown
               -- Explore both branches in case of timeout
               Unknown -> return EVM.Unknown
               Error e -> error $ "Internal Error: SMT Solver returned with an error: " <> T.unpack e
     -- If the query times out, we simply explore both paths
     Unknown -> return EVM.Unknown
     Error e -> error $ "Internal Error: SMT Solver returned with an error: " <> T.unpack e<|MERGE_RESOLUTION|>--- conflicted
+++ resolved
@@ -224,21 +224,13 @@
 -- will be pruned anyway.
 checkBranch :: SolverGroup -> Prop -> Prop -> IO EVM.BranchCondition
 checkBranch solvers branchcondition pathconditions = do
-<<<<<<< HEAD
-  checkSat' solvers (assertProps [(branchcondition .&& pathconditions)], []) >>= \case
-=======
-  checkSat' solvers (assertProp (branchcondition .&& pathconditions)) >>= \case
->>>>>>> c206337e
+  checkSat' solvers (assertProps [(branchcondition .&& pathconditions)]) >>= \case
      -- the condition is unsatisfiable
      Unsat -> -- if pathconditions are consistent then the condition must be false
             return $ EVM.Case False
      -- Sat means its possible for condition to hold
      Sat _ -> -- is its negation also possible?
-<<<<<<< HEAD
-            checkSat' solvers (assertProps [(pathconditions .&& (PNeg branchcondition))], []) >>= \case
-=======
-            checkSat' solvers (assertProp (pathconditions .&& (PNeg branchcondition))) >>= \case
->>>>>>> c206337e
+            checkSat' solvers (assertProps [(pathconditions .&& (PNeg branchcondition))]) >>= \case
                -- No. The condition must hold
                Unsat -> return $ EVM.Case True
                -- Yes. Both branches possible
