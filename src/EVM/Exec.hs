module EVM.Exec where

import EVM hiding (createAddress)
import EVM.Concrete (createAddress)
<<<<<<< HEAD
import EVM.FeeSchedule (feeSchedule)
import EVM.Expr (litAddr)
=======
import EVM.FeeSchedule qualified as FeeSchedule
>>>>>>> bd9fb271
import EVM.Types

import Control.Monad.Trans.State.Strict (get, State)
import Data.ByteString (ByteString)
import Data.Maybe (isNothing)
import Optics.Core
import Control.Monad.ST (ST)

ethrunAddress :: Addr
ethrunAddress = Addr 0x00a329c0648769a73afac7f9381e08fb43dbea72

vmForEthrunCreation :: ByteString -> ST s (VM s)
vmForEthrunCreation creationCode =
  (makeVm $ VMOpts
    { contract = initialContract (InitCode creationCode mempty)
    , calldata = mempty
    , value = Lit 0
    , baseState = EmptyBase
    , address = createAddress ethrunAddress 1
    , caller = LitAddr ethrunAddress
    , origin = LitAddr ethrunAddress
    , coinbase = LitAddr 0
    , number = 0
    , timestamp = Lit 0
    , blockGaslimit = 0
    , gasprice = 0
    , prevRandao = 42069
    , gas = 0xffffffffffffffff
    , gaslimit = 0xffffffffffffffff
    , baseFee = 0
    , priorityFee = 0
    , maxCodeSize = 0xffffffff
    , schedule = feeSchedule
    , chainId = 1
    , create = False
    , txAccessList = mempty
    , allowFFI = False
    }) <&> set (#env % #contracts % at (LitAddr ethrunAddress))
             (Just (initialContract (RuntimeCode (ConcreteRuntimeCode ""))))

exec :: EVM s (VMResult s)
exec = do
  vm <- get
  case vm.result of
    Nothing -> exec1 >> exec
    Just r -> pure r

run :: EVM s (VM s)
run = do
  vm <- get
  case vm.result of
    Nothing -> exec1 >> run
    Just _ -> pure vm

execWhile :: (VM s -> Bool) -> State (VM s) Int
execWhile p = go 0
  where
    go i = do
      vm <- get
      if p vm && isNothing vm.result
        then do
          go $! (i + 1)
      else
        pure i<|MERGE_RESOLUTION|>--- conflicted
+++ resolved
@@ -2,12 +2,7 @@
 
 import EVM hiding (createAddress)
 import EVM.Concrete (createAddress)
-<<<<<<< HEAD
 import EVM.FeeSchedule (feeSchedule)
-import EVM.Expr (litAddr)
-=======
-import EVM.FeeSchedule qualified as FeeSchedule
->>>>>>> bd9fb271
 import EVM.Types
 
 import Control.Monad.Trans.State.Strict (get, State)
