--- conflicted
+++ resolved
@@ -34,21 +34,7 @@
 runSolidityTest :: FilePath -> Text -> IO Bool
 runSolidityTest testFile match = runSolidityTestCustom testFile match Nothing Nothing True Nothing Foundry
 
-<<<<<<< HEAD
-testOpts :: SolverGroup -> FilePath -> Maybe BuildOutput -> Text -> Maybe Integer -> Bool -> RpcInfo -> IO UnitTestOptions
-=======
-debugSolidityTest :: FilePath -> RpcInfo -> IO ()
-debugSolidityTest testFile rpcinfo = do
-  withSystemTempDirectory "dapp-test" $ \root -> do
-    compile DappTools root testFile >>= \case
-      Left e -> error e
-      Right bo -> do
-        withSolvers Z3 1 Nothing $ \solvers -> do
-          opts <- testOpts solvers root (Just bo) ".*" Nothing True rpcinfo
-          TTY.main opts root (Just bo)
-
 testOpts :: SolverGroup -> FilePath -> Maybe BuildOutput -> Text -> Maybe Integer -> Bool -> RpcInfo -> IO (UnitTestOptions RealWorld)
->>>>>>> bd9fb271
 testOpts solvers root buildOutput match maxIter allowFFI rpcinfo = do
   let srcInfo = maybe emptyDapp (dappInfo root) buildOutput
 
