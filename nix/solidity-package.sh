--- conflicted
+++ resolved
@@ -7,25 +7,7 @@
 mkdir -p "$dir"
 cd "$dir"
 
-<<<<<<< HEAD
 cp -r "$src" src
-=======
-find "$DAPP_SRC" -name '*.sol' | while read -r x; do
-  dir=${x%\/*}
-  dir=${dir#$DAPP_SRC}
-  dir=${dir#/}
-  json_file=$DAPP_OUT/$dir/${x##*/}.json
-  mkdir -p "$DAPP_OUT/$dir"
-  if [[ $flatten == 1 && ! $x =~ \.t(\.[a-z0-9]+)*\.sol$ ]]; then
-    flat_file="$DAPP_OUT/$dir/${x##*/}.flat"
-    (set -x; solc $REMAPPINGS --allow-paths $DAPP_SRC $solcFlags $jsonopts "$x" >"$json_file")
-    (set -x; hevm flatten --source-file "$x" --json-file "$json_file" >"$flat_file")
-    x="$flat_file"
-  fi
-  (set -x; solc --overwrite $REMAPPINGS --allow-paths $DAPP_SRC $solcFlags --abi --bin --bin-runtime -o "$DAPP_OUT/$dir" "$x")
-  (set -x; solc $REMAPPINGS --allow-paths $DAPP_SRC $solcFlags $jsonopts "$x" >"$json_file")
-done
->>>>>>> 910b5609
 
 mkdir -p lib
 source <(echo "$LIBSCRIPT")
@@ -37,6 +19,13 @@
 
 if [[ "$doCheck" == 1 ]] && command -v dapp2-test-hevm >/dev/null 2>&1; then
   DAPP_OUT=out dapp2-test-hevm
+fi
+
+if [[ $flatten == 1 && ! $x =~ \.t(\.[a-z0-9]+)*\.sol$ ]]; then
+    flat_file="$DAPP_OUT/$dir/${x##*/}.flat"
+    (set -x; solc $REMAPPINGS --allow-paths $DAPP_SRC $solcFlags $jsonopts "$x" >"$json_file")
+    (set -x; hevm flatten --source-file "$x" --json-file "$json_file" >"$flat_file")
+    x="$flat_file"
 fi
 
 if [ "$extract" == 1 ]; then
